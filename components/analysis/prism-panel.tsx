--- conflicted
+++ resolved
@@ -13,11 +13,8 @@
 import { ChevronRight, ChevronDown, Settings, Eye, EyeOff } from 'lucide-react'
 import { cn } from '@/lib/utils'
 import { AnalysisRow } from './analysis-row'
-<<<<<<< HEAD
 import { useScrollSync } from '@/contexts/scroll-sync-context'
-=======
 import { RawJSONDrawer } from './raw-json-drawer'
->>>>>>> 4e00e887
 
 interface PrismPanelProps {
   className?: string
@@ -193,13 +190,7 @@
                     <AnalysisRow
                       key={analysis._id}
                       analysis={analysis}
-<<<<<<< HEAD
                       isActive={activeMessageId === analysis.messageId}
-                      onViewRawJSON={analysis => {
-                        // TODO: Open raw JSON drawer
-                        console.log('Open raw JSON for:', analysis._id)
-                      }}
-=======
                       onViewRawJSON={analysis => (
                         <RawJSONDrawer analysis={analysis}>
                           <Button
@@ -211,7 +202,6 @@
                           </Button>
                         </RawJSONDrawer>
                       )}
->>>>>>> 4e00e887
                     />
                   ))}
                 </div>
