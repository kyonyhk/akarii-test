'use client'

import { useState } from 'react'
import { MessageHistory } from '@/components/chat/message-history'
import { ConversationSelector } from '@/components/review/conversation-selector'
import { QuickSearchBar } from '@/components/search/quick-search-bar'
import { SearchResults } from '@/components/search/search-results'
import { Card, CardContent, CardHeader, CardTitle } from '@/components/ui/card'
import { Button } from '@/components/ui/button'
import { Calendar, Filter, Search, Download, X } from 'lucide-react'
import { Input } from '@/components/ui/input'
import {
  Select,
  SelectContent,
  SelectItem,
  SelectTrigger,
  SelectValue,
} from '@/components/ui/select'
// import { useQuery } from 'convex/react'
// import { api } from '@/convex/_generated/api'

interface ReviewHistoryPageProps {
  userId: string
  userName?: string
}

export function ReviewHistoryPage({
  userId,
  userName = 'Anonymous',
}: ReviewHistoryPageProps) {
  const [selectedConversationId, setSelectedConversationId] =
    useState<string>('')
  const [searchTerm, setSearchTerm] = useState('')
  const [dateFilter, setDateFilter] = useState<string>('all')
  const [showFilters, setShowFilters] = useState(false)
  const [searchFilters, setSearchFilters] = useState<any>(null)
  const [showSearchResults, setShowSearchResults] = useState(false)

  // Search functionality
  // const searchResults = useQuery(
  //   api.search.advancedSearch,
  //   searchFilters ? {
  //     searchTerm: searchFilters.searchTerm || undefined,
  //     conversationId: searchFilters.conversationId || selectedConversationId || undefined,
  //     userId: searchFilters.userId || undefined,
  //     statementTypes: searchFilters.statementTypes?.length > 0 ? searchFilters.statementTypes : undefined,
  //     confidenceMin: searchFilters.confidenceRange?.[0] !== 0 ? searchFilters.confidenceRange[0] : undefined,
  //     confidenceMax: searchFilters.confidenceRange?.[1] !== 100 ? searchFilters.confidenceRange[1] : undefined,
  //     dateStart: searchFilters.dateRange?.start?.getTime(),
  //     dateEnd: searchFilters.dateRange?.end?.getTime(),
  //     minVotes: searchFilters.minVotes > 0 ? searchFilters.minVotes : undefined,
  //     hasAnalysis: searchFilters.hasAnalysis || undefined,
  //     searchInBeliefs: searchFilters.searchInBeliefs || undefined,
  //     searchInTradeOffs: searchFilters.searchInTradeOffs || undefined,
  //     limit: 50,
  //   } : 'skip'
  // )
  const searchResults = { results: [], totalCount: 0, hasMore: false } // Temporary placeholder

  const handleConversationSelect = (conversationId: string) => {
    setSelectedConversationId(conversationId)
    // Clear search when changing conversations
    if (showSearchResults) {
      setShowSearchResults(false)
      setSearchFilters(null)
    }
  }

  const handleQuickSearch = (query: string) => {
    if (query.trim()) {
      setSearchFilters({
        searchTerm: query,
        conversationId: selectedConversationId,
      })
      setShowSearchResults(true)
    } else {
      setShowSearchResults(false)
      setSearchFilters(null)
    }
  }

  const handleAdvancedSearch = (filters: any) => {
    setSearchFilters(filters)
    setShowSearchResults(true)
  }

  const handleExport = () => {
    // TODO: Implement export functionality
    console.log('Exporting conversation history...')
  }

  return (
    <div className="mx-auto flex h-full max-w-6xl flex-col space-y-4 p-4">
      {/* Header */}
      <div className="flex items-center justify-between">
        <div>
          <h1 className="text-2xl font-bold">Message History</h1>
          <p className="text-muted-foreground">
            Browse and search through conversation history
          </p>
        </div>
        <div className="flex items-center gap-2">
          <Button
            variant="outline"
            size="sm"
            onClick={() => setShowFilters(!showFilters)}
          >
            <Filter className="mr-2 h-4 w-4" />
            Filters
          </Button>
          <Button variant="outline" size="sm" onClick={handleExport}>
            <Download className="mr-2 h-4 w-4" />
            Export
          </Button>
        </div>
      </div>

<<<<<<< HEAD
      {/* Enhanced Search */}
      <Card>
        <CardHeader>
          <CardTitle className="text-lg">Search & Filter</CardTitle>
        </CardHeader>
        <CardContent>
          <QuickSearchBar
            onSearch={handleQuickSearch}
            onAdvancedSearch={handleAdvancedSearch}
            placeholder={
              selectedConversationId
                ? 'Search in this conversation...'
                : 'Search all messages...'
            }
            conversationId={selectedConversationId}
            className="w-full"
          />
        </CardContent>
      </Card>
=======
      {/* Filters */}
      {showFilters && (
        <Card>
          <CardHeader>
            <CardTitle className="text-lg">Search & Filter</CardTitle>
          </CardHeader>
          <CardContent>
            <div className="grid grid-cols-1 gap-4 md:grid-cols-3">
              <div className="space-y-2">
                <label className="text-sm font-medium">Search Messages</label>
                <div className="relative">
                  <Search className="absolute left-3 top-1/2 h-4 w-4 -translate-y-1/2 text-muted-foreground" />
                  <Input
                    placeholder="Search message content..."
                    value={searchTerm}
                    onChange={e => setSearchTerm(e.target.value)}
                    className="pl-10"
                  />
                </div>
              </div>

              <div className="space-y-2">
                <label className="text-sm font-medium">Date Range</label>
                <Select value={dateFilter} onValueChange={setDateFilter}>
                  <SelectTrigger>
                    <SelectValue />
                  </SelectTrigger>
                  <SelectContent>
                    <SelectItem value="all">All Time</SelectItem>
                    <SelectItem value="today">Today</SelectItem>
                    <SelectItem value="week">This Week</SelectItem>
                    <SelectItem value="month">This Month</SelectItem>
                    <SelectItem value="quarter">This Quarter</SelectItem>
                    <SelectItem value="year">This Year</SelectItem>
                  </SelectContent>
                </Select>
              </div>

              <div className="space-y-2">
                <label className="text-sm font-medium">Conversation</label>
                <ConversationSelector
                  selectedConversation={selectedConversationId}
                  onConversationSelect={handleConversationSelect}
                />
              </div>
            </div>
          </CardContent>
        </Card>
      )}
>>>>>>> 11464ed4

      {/* Main Content */}
      <div className="grid flex-1 grid-cols-1 gap-4 lg:grid-cols-4">
        {/* Conversation Selector */}
        <div className="lg:col-span-1">
          <Card className="h-full">
            <CardHeader>
              <CardTitle className="flex items-center gap-2 text-lg">
                <Calendar className="h-5 w-5" />
                Conversations
              </CardTitle>
            </CardHeader>
            <CardContent className="p-0">
              <ConversationSelector
                selectedConversation={selectedConversationId}
                onConversationSelect={handleConversationSelect}
              />
            </CardContent>
          </Card>
        </div>

        {/* Content Area - Search Results or Message History */}
        <div className="lg:col-span-3">
          <Card className="h-full">
            <CardHeader>
              <CardTitle className="text-lg">
                {showSearchResults
                  ? `Search Results ${searchResults ? `(${searchResults.totalCount})` : ''}`
                  : selectedConversationId
                    ? 'Message Timeline'
                    : 'Select a Conversation'}
              </CardTitle>
              {showSearchResults && (
                <div className="flex items-center justify-between">
                  <p className="text-sm text-muted-foreground">
                    {searchResults
                      ? `Found ${searchResults.totalCount} results`
                      : 'Searching...'}
                  </p>
                  <Button
                    variant="ghost"
                    size="sm"
                    onClick={() => {
                      setShowSearchResults(false)
                      setSearchFilters(null)
                    }}
                  >
                    <X className="mr-2 h-4 w-4" />
                    Clear Search
                  </Button>
                </div>
              )}
              {selectedConversationId && !showSearchResults && (
                <p className="text-sm text-muted-foreground">
                  Scroll up to load older messages • Use search to find specific
                  content
                </p>
              )}
            </CardHeader>
            <CardContent className="h-full p-0">
              {showSearchResults ? (
                <div className="h-[600px] overflow-y-auto p-4">
                  <SearchResults
                    results={searchResults?.results || []}
                    searchTerms={
                      searchFilters?.useBooleanSearch
                        ? searchResults?.query
                        : undefined
                    }
                    isLoading={searchResults === undefined}
                    hasMore={searchResults?.hasMore}
                  />
                </div>
              ) : selectedConversationId ? (
                <MessageHistory
                  conversationId={selectedConversationId}
                  userId={userId}
                  userName={userName}
                  className="h-[600px]"
                />
              ) : (
                <div className="flex h-[600px] items-center justify-center text-muted-foreground">
                  <div className="text-center">
                    <Calendar className="mx-auto mb-4 h-12 w-12 opacity-50" />
                    <h3 className="mb-2 text-lg font-medium">
                      No Conversation Selected
                    </h3>
                    <p className="text-sm">
                      Choose a conversation from the left to view its message
                      history or use the search bar above to find specific
                      content
                    </p>
                  </div>
                </div>
              )}
            </CardContent>
          </Card>
        </div>
      </div>
    </div>
  )
}<|MERGE_RESOLUTION|>--- conflicted
+++ resolved
@@ -115,7 +115,6 @@
         </div>
       </div>
 
-<<<<<<< HEAD
       {/* Enhanced Search */}
       <Card>
         <CardHeader>
@@ -135,57 +134,6 @@
           />
         </CardContent>
       </Card>
-=======
-      {/* Filters */}
-      {showFilters && (
-        <Card>
-          <CardHeader>
-            <CardTitle className="text-lg">Search & Filter</CardTitle>
-          </CardHeader>
-          <CardContent>
-            <div className="grid grid-cols-1 gap-4 md:grid-cols-3">
-              <div className="space-y-2">
-                <label className="text-sm font-medium">Search Messages</label>
-                <div className="relative">
-                  <Search className="absolute left-3 top-1/2 h-4 w-4 -translate-y-1/2 text-muted-foreground" />
-                  <Input
-                    placeholder="Search message content..."
-                    value={searchTerm}
-                    onChange={e => setSearchTerm(e.target.value)}
-                    className="pl-10"
-                  />
-                </div>
-              </div>
-
-              <div className="space-y-2">
-                <label className="text-sm font-medium">Date Range</label>
-                <Select value={dateFilter} onValueChange={setDateFilter}>
-                  <SelectTrigger>
-                    <SelectValue />
-                  </SelectTrigger>
-                  <SelectContent>
-                    <SelectItem value="all">All Time</SelectItem>
-                    <SelectItem value="today">Today</SelectItem>
-                    <SelectItem value="week">This Week</SelectItem>
-                    <SelectItem value="month">This Month</SelectItem>
-                    <SelectItem value="quarter">This Quarter</SelectItem>
-                    <SelectItem value="year">This Year</SelectItem>
-                  </SelectContent>
-                </Select>
-              </div>
-
-              <div className="space-y-2">
-                <label className="text-sm font-medium">Conversation</label>
-                <ConversationSelector
-                  selectedConversation={selectedConversationId}
-                  onConversationSelect={handleConversationSelect}
-                />
-              </div>
-            </div>
-          </CardContent>
-        </Card>
-      )}
->>>>>>> 11464ed4
 
       {/* Main Content */}
       <div className="grid flex-1 grid-cols-1 gap-4 lg:grid-cols-4">
