--- conflicted
+++ resolved
@@ -7,9 +7,6 @@
   useAnalysisVoteStats,
   useSortedAnalyses,
 } from './use-vote-analytics'
-<<<<<<< HEAD
 export { usePresence } from './use-presence'
 export { useTypingIndicator } from './use-typing-indicator'
-=======
-export { useRole, type UserRole } from './useRole'
->>>>>>> c8304994
+export { useRole, type UserRole } from './useRole'