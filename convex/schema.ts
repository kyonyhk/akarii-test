import { defineSchema, defineTable } from 'convex/server'
import { v } from 'convex/values'

export default defineSchema({
  // User management
  users: defineTable({
    clerkId: v.string(),
    name: v.optional(v.string()),
    email: v.string(),
    avatar: v.optional(v.string()),
    role: v.union(
      v.literal('admin'),
      v.literal('user'),
      v.literal('guest'),
      v.literal('member')
    ),
    teamId: v.optional(v.string()),
    preferredModel: v.optional(v.string()), // AI model preference for this user
    isActive: v.optional(v.boolean()),
    joinedAt: v.optional(v.number()),
    createdAt: v.optional(v.number()),
    updatedAt: v.optional(v.number()),
  })
    .index('by_clerk_id', ['clerkId'])
    .index('by_email', ['email'])
    .index('by_team', ['teamId']),

  // Teams for multi-user workspaces
  teams: defineTable({
    name: v.string(),
    slug: v.string(),
    ownerId: v.string(),
    settings: v.optional(v.any()),
    isActive: v.boolean(),
    createdAt: v.number(),
    updatedAt: v.number(),
  })
    .index('by_owner', ['ownerId'])
    .index('by_slug', ['slug']),

  // Conversations
  conversations: defineTable({
    title: v.optional(v.string()),
    participants: v.array(v.string()),
    isActive: v.boolean(),
    createdAt: v.number(),
    updatedAt: v.number(),
  })
    .index('by_created_at', ['createdAt'])
    .index('by_updated_at', ['updatedAt']),

  messages: defineTable({
    content: v.string(),
    userId: v.string(),
    username: v.optional(v.string()),
    timestamp: v.number(),
    conversationId: v.optional(v.string()),
    analysisId: v.optional(v.id('analyses')),
    model: v.optional(v.string()), // AI model used for this message
    cost: v.optional(v.number()), // API cost for this message generation
  })
    .index('by_user', ['userId'])
    .index('by_conversation', ['conversationId'])
    .index('by_timestamp', ['timestamp']),

  analyses: defineTable({
    messageId: v.id('messages'),
    statementType: v.union(
      v.literal('question'),
      v.literal('opinion'),
      v.literal('fact'),
      v.literal('request'),
      v.literal('other')
    ),
    beliefs: v.array(v.string()),
    tradeOffs: v.array(v.string()),
    confidenceLevel: v.number(),
    rawData: v.any(),
    model: v.optional(v.string()), // AI model used for this analysis
    cost: v.optional(v.number()), // API cost for this analysis generation
    createdAt: v.number(),
    thumbsUp: v.number(),
    thumbsDown: v.number(),
    userVotes: v.array(
      v.object({
        userId: v.string(),
        voteType: v.union(v.literal('up'), v.literal('down')),
        timestamp: v.number(),
      })
    ),
  })
    .index('by_message', ['messageId'])
    .index('by_thumbs_up', ['thumbsUp'])
    .index('by_thumbs_down', ['thumbsDown'])
    .index('by_created_at', ['createdAt']),

  // New tables for feedback-based prompt tuning

  // Feedback threshold monitoring
  feedbackThresholds: defineTable({
    name: v.string(), // 'overall_approval', 'question_approval', 'confidence_gap'
    threshold: v.number(), // 0.7 for 70%
    window: v.string(), // '1h', '24h', '7d'
    metric: v.union(
      v.literal('approval_rate'),
      v.literal('vote_count'),
      v.literal('confidence_gap')
    ),
    action: v.union(
      v.literal('immediate'),
      v.literal('batch'),
      v.literal('scheduled')
    ),
    isActive: v.boolean(),
    createdAt: v.number(),
    updatedAt: v.number(),
  })
    .index('by_name', ['name'])
    .index('by_active', ['isActive']),

  // Threshold breach alerts
  thresholdAlerts: defineTable({
    thresholdId: v.id('feedbackThresholds'),
    breachValue: v.number(),
    breachTime: v.number(),
    windowStart: v.number(),
    windowEnd: v.number(),
    affectedAnalyses: v.array(v.id('analyses')),
    status: v.union(
      v.literal('pending'),
      v.literal('acknowledged'),
      v.literal('resolved')
    ),
    resolvedAt: v.optional(v.number()),
    resolvedBy: v.optional(v.string()),
    createdAt: v.number(),
  })
    .index('by_threshold', ['thresholdId'])
    .index('by_status', ['status'])
    .index('by_created_at', ['createdAt']),

  // Prompt versions and changes
  promptVersions: defineTable({
    version: v.string(), // 'v1.0.0', 'v1.0.1', etc.
    promptType: v.union(
      v.literal('system'),
      v.literal('user'),
      v.literal('examples')
    ),
    content: v.string(),
    isActive: v.boolean(),
    performanceBaseline: v.optional(
      v.object({
        approvalRate: v.number(),
        voteCount: v.number(),
        confidenceAccuracy: v.number(),
      })
    ),
    createdAt: v.number(),
    createdBy: v.string(),
  })
    .index('by_version', ['version'])
    .index('by_type', ['promptType'])
    .index('by_active', ['isActive']),

  // Prompt improvement proposals
  promptProposals: defineTable({
    triggerId: v.optional(v.id('thresholdAlerts')),
    currentPromptId: v.id('promptVersions'),
    proposedContent: v.string(),
    changeType: v.union(
      v.literal('addition'),
      v.literal('modification'),
      v.literal('removal')
    ),
    rationale: v.string(),
    evidenceAnalyses: v.array(v.id('analyses')),
    expectedImprovement: v.number(), // Expected approval rate improvement
    status: v.union(
      v.literal('pending'),
      v.literal('approved'),
      v.literal('rejected'),
      v.literal('testing'),
      v.literal('deployed')
    ),
    reviewer: v.optional(v.string()),
    reviewNotes: v.optional(v.string()),
    reviewedAt: v.optional(v.number()),
    createdAt: v.number(),
  })
    .index('by_trigger', ['triggerId'])
    .index('by_status', ['status'])
    .index('by_created_at', ['createdAt']),

  // A/B testing for prompt changes
  promptAbTests: defineTable({
    proposalId: v.id('promptProposals'),
    name: v.string(),
    controlPromptId: v.id('promptVersions'),
    testPromptId: v.id('promptVersions'),
    trafficSplit: v.number(), // 0.5 for 50/50 split
    startTime: v.number(),
    endTime: v.optional(v.number()),
    status: v.union(
      v.literal('running'),
      v.literal('completed'),
      v.literal('stopped')
    ),
    results: v.optional(
      v.object({
        controlApprovalRate: v.number(),
        testApprovalRate: v.number(),
        controlVoteCount: v.number(),
        testVoteCount: v.number(),
        statisticalSignificance: v.number(),
        winner: v.union(
          v.literal('control'),
          v.literal('test'),
          v.literal('inconclusive')
        ),
      })
    ),
    createdAt: v.number(),
  })
    .index('by_proposal', ['proposalId'])
    .index('by_status', ['status'])
    .index('by_start_time', ['startTime']),

  // Failure pattern tracking
  failurePatterns: defineTable({
    category: v.union(
      v.literal('question_misinterpretation'),
      v.literal('belief_extraction_missing'),
      v.literal('tradeoff_analysis_shallow'),
      v.literal('confidence_overestimation'),
      v.literal('statement_type_misclassification')
    ),
    pattern: v.string(),
    frequency: v.number(),
    impactScore: v.number(), // 0-100
    exampleAnalyses: v.array(v.id('analyses')),
    lastDetected: v.number(),
    improvementApplied: v.optional(v.id('promptProposals')),
    createdAt: v.number(),
    updatedAt: v.number(),
  })
    .index('by_category', ['category'])
    .index('by_frequency', ['frequency'])
    .index('by_impact', ['impactScore']),

  // Learning metrics tracking
  learningMetrics: defineTable({
    date: v.string(), // 'YYYY-MM-DD'
    improvementCycles: v.number(),
    averageApprovalGain: v.number(),
    successfulChanges: v.number(),
    rollbackCount: v.number(),
    timeToImprovement: v.number(), // in minutes
    overallApprovalRate: v.number(),
    questionApprovalRate: v.number(),
    confidenceCalibrationGap: v.number(),
    createdAt: v.number(),
  })
    .index('by_date', ['date'])
    .index('by_created_at', ['createdAt']),

  // Human review queue for borderline analysis cases
  humanReviewQueue: defineTable({
    messageId: v.id('messages'),
    analysisId: v.optional(v.id('analyses')), // Set after analysis is approved
    originalContent: v.string(),
    proposedAnalysis: v.object({
      statementType: v.union(
        v.literal('question'),
        v.literal('opinion'),
        v.literal('fact'),
        v.literal('request'),
        v.literal('other')
      ),
      beliefs: v.array(v.string()),
      tradeOffs: v.array(v.string()),
      confidenceLevel: v.number(),
      reasoning: v.string(),
    }),
    qualityMetrics: v.object({
      overallScore: v.number(),
      qualityGrade: v.union(
        v.literal('A'),
        v.literal('B'),
        v.literal('C'),
        v.literal('D'),
        v.literal('F')
      ),
      dimensionScores: v.any(), // Record<string, number>
      flagCount: v.number(),
      blockingReasons: v.array(v.string()),
    }),
    reviewTriggers: v.array(v.string()), // Reasons why human review was triggered
    priority: v.union(
      v.literal('low'),
      v.literal('medium'),
      v.literal('high'),
      v.literal('urgent')
    ),
    status: v.union(
      v.literal('pending'),
      v.literal('in_review'),
      v.literal('approved'),
      v.literal('rejected'),
      v.literal('needs_revision'),
      v.literal('escalated')
    ),
    assignedReviewer: v.optional(v.string()),
    reviewStartedAt: v.optional(v.number()),
    reviewCompletedAt: v.optional(v.number()),
    reviewDecision: v.optional(
      v.object({
        action: v.union(
          v.literal('approve'),
          v.literal('reject'),
          v.literal('revise'),
          v.literal('escalate')
        ),
        revisedAnalysis: v.optional(
          v.object({
            statementType: v.union(
              v.literal('question'),
              v.literal('opinion'),
              v.literal('fact'),
              v.literal('request'),
              v.literal('other')
            ),
            beliefs: v.array(v.string()),
            tradeOffs: v.array(v.string()),
            confidenceLevel: v.number(),
            reasoning: v.string(),
          })
        ),
        reviewerNotes: v.string(),
        improvementSuggestions: v.optional(v.array(v.string())),
      })
    ),
    escalationReason: v.optional(v.string()),
    userContext: v.object({
      userId: v.string(),
      teamId: v.optional(v.string()),
      conversationId: v.string(),
      userTier: v.union(
        v.literal('free'),
        v.literal('pro'),
        v.literal('enterprise')
      ),
    }),
    automatedFlags: v.array(
      v.object({
        type: v.string(),
        severity: v.union(
          v.literal('low'),
          v.literal('medium'),
          v.literal('high')
        ),
        description: v.string(),
        suggestion: v.optional(v.string()),
      })
    ),
    slaDeadline: v.number(), // When review should be completed
    createdAt: v.number(),
    updatedAt: v.number(),
  })
    .index('by_message', ['messageId'])
    .index('by_status', ['status'])
    .index('by_priority', ['priority'])
    .index('by_reviewer', ['assignedReviewer'])
    .index('by_sla', ['slaDeadline'])
    .index('by_created_at', ['createdAt']),

  // Human review performance metrics
  reviewMetrics: defineTable({
    reviewerId: v.string(),
    period: v.string(), // 'YYYY-MM-DD' or 'YYYY-MM' or 'YYYY-WW'
    reviewsCompleted: v.number(),
    averageReviewTime: v.number(), // in minutes
    approvalRate: v.number(),
    revisionRate: v.number(),
    escalationRate: v.number(),
    qualityImprovement: v.number(), // Average quality score improvement
    slaCompliance: v.number(), // Percentage of reviews completed within SLA
    createdAt: v.number(),
  })
    .index('by_reviewer', ['reviewerId'])
    .index('by_period', ['period'])
    .index('by_created_at', ['createdAt']),

  // Confidence thresholds for display decisions
  confidenceThresholds: defineTable({
    teamId: v.optional(v.id('teams')),
    userId: v.optional(v.id('users')),
    thresholdType: v.union(
      v.literal('display_threshold'),
      v.literal('hide_threshold'),
      v.literal('warning_threshold')
    ),
    confidenceValue: v.number(),
    uiTreatment: v.union(
      v.literal('hide'),
      v.literal('grey_out'),
      v.literal('warning'),
      v.literal('normal')
    ),
    isActive: v.boolean(),
    createdBy: v.id('users'),
    createdAt: v.number(),
    updatedAt: v.number(),
  })
    .index('by_team', ['teamId'])
    .index('by_user', ['userId'])
    .index('by_team_user', ['teamId', 'userId']),

<<<<<<< HEAD
  // Usage tracking for analytics
  usage: defineTable({
    messageId: v.id('messages'),
    teamId: v.id('teams'),
    tokensUsed: v.number(),
    cost: v.number(),
    model: v.string(),
    actionType: v.union(
      v.literal('analysis'),
      v.literal('bulk_analysis'),
      v.literal('test')
    ),
    timestamp: v.number(),
  })
    .index('by_message', ['messageId'])
    .index('by_team_timestamp', ['teamId', 'timestamp'])
    .index('by_timestamp', ['timestamp'])
    .index('by_model', ['model']),
=======
  // Invitation tokens for chat conversation sharing
  invitationTokens: defineTable({
    conversationId: v.id('conversations'),
    token: v.string(),
    createdBy: v.id('users'),
    expiresAt: v.number(),
    isActive: v.boolean(),
    usedBy: v.optional(v.id('users')),
    usedAt: v.optional(v.number()),
    createdAt: v.number(),
  })
    .index('by_token', ['token'])
    .index('by_conversation', ['conversationId'])
    .index('by_created_by', ['createdBy'])
    .index('by_expires', ['expiresAt'])
    .index('by_active', ['isActive']),

  // Presence tracking for real-time collaboration
  presence: defineTable({
    user: v.string(),
    room: v.string(),
    data: v.any(), // Flexible data storage for presence info
    updated: v.number(),
  })
    .index('by_room', ['room'])
    .index('by_user', ['user'])
    .index('by_room_user', ['room', 'user'])
    .index('by_updated', ['updated']),
>>>>>>> 19205720
})<|MERGE_RESOLUTION|>--- conflicted
+++ resolved
@@ -416,7 +416,6 @@
     .index('by_user', ['userId'])
     .index('by_team_user', ['teamId', 'userId']),
 
-<<<<<<< HEAD
   // Usage tracking for analytics
   usage: defineTable({
     messageId: v.id('messages'),
@@ -435,7 +434,7 @@
     .index('by_team_timestamp', ['teamId', 'timestamp'])
     .index('by_timestamp', ['timestamp'])
     .index('by_model', ['model']),
-=======
+
   // Invitation tokens for chat conversation sharing
   invitationTokens: defineTable({
     conversationId: v.id('conversations'),
@@ -464,5 +463,4 @@
     .index('by_user', ['user'])
     .index('by_room_user', ['room', 'user'])
     .index('by_updated', ['updated']),
->>>>>>> 19205720
 })