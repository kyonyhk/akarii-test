import { defineSchema, defineTable } from 'convex/server'
import { v } from 'convex/values'

export default defineSchema({
  messages: defineTable({
    content: v.string(),
    userId: v.string(), // Keep as string for compatibility with existing functions
    conversationId: v.string(), // Keep as string for compatibility with existing functions
    timestamp: v.number(),
    analysisId: v.optional(v.id('analyses')),
  })
    .index('by_conversation', ['conversationId'])
    .index('by_user', ['userId'])
    .index('by_timestamp', ['timestamp']),

  analyses: defineTable({
    messageId: v.id('messages'),
    statementType: v.union(
      v.literal('question'),
      v.literal('opinion'),
      v.literal('fact'),
      v.literal('request'),
      v.literal('other')
    ),
    beliefs: v.array(v.string()),
    tradeOffs: v.array(v.string()),
    confidenceLevel: v.number(),
    rawData: v.any(),
    thumbsUp: v.number(),
    thumbsDown: v.number(),
    userVotes: v.object({}), // Will store userId -> 'up' | 'down'
    createdAt: v.number(),
  })
    .index('by_message', ['messageId'])
    .index('by_created_at', ['createdAt']),

  conversations: defineTable({
    title: v.string(),
    participants: v.array(v.string()), // Keep as string for compatibility with existing functions
    createdAt: v.number(),
    updatedAt: v.number(),
    isActive: v.boolean(),
  })
    .index('by_created_at', ['createdAt'])
    .index('by_active', ['isActive']),

  users: defineTable({
    clerkId: v.string(),
    email: v.string(),
    name: v.optional(v.string()),
    avatar: v.optional(v.string()),
    role: v.union(v.literal('member'), v.literal('admin')),
    joinedAt: v.number(),
  })
    .index('by_clerk_id', ['clerkId'])
    .index('by_email', ['email'])
    .index('by_role', ['role']),

  teams: defineTable({
    name: v.string(),
    members: v.array(v.id('users')), // User IDs
    createdAt: v.number(),
  }).index('by_created_at', ['createdAt']),

  inviteLinks: defineTable({
    teamId: v.id('teams'),
    token: v.string(),
    expiresAt: v.number(),
    createdBy: v.id('users'),
    isActive: v.boolean(),
  })
    .index('by_team', ['teamId'])
    .index('by_token', ['token'])
    .index('by_active', ['isActive']),

  usageMetrics: defineTable({
    messageId: v.optional(v.id('messages')),
    teamId: v.optional(v.id('teams')),
<<<<<<< HEAD
    userId: v.string(), // Keep as string for compatibility with existing functions
=======
    userId: v.string(),
>>>>>>> bacfebb3
    model: v.string(),
    inputTokens: v.number(),
    outputTokens: v.number(),
    totalTokens: v.number(),
    cost: v.number(),
    operationType: v.union(
      v.literal('analysis'),
      v.literal('bulk_analysis'),
      v.literal('test')
    ),
    timestamp: v.number(),
  })
    .index('by_message', ['messageId'])
    .index('by_team', ['teamId'])
    .index('by_user', ['userId'])
    .index('by_timestamp', ['timestamp'])
    .index('by_operation', ['operationType']),

  usage: defineTable({
    messageId: v.id('messages'),
    teamId: v.id('teams'),
    tokensUsed: v.number(),
    cost: v.number(),
    timestamp: v.number(),
    model: v.string(),
    actionType: v.union(
      v.literal('analysis'),
      v.literal('bulk_analysis'),
      v.literal('test')
    ),
  })
    .index('by_team_timestamp', ['teamId', 'timestamp'])
    .index('by_message', ['messageId'])
    .index('by_timestamp', ['timestamp']),
})<|MERGE_RESOLUTION|>--- conflicted
+++ resolved
@@ -76,11 +76,8 @@
   usageMetrics: defineTable({
     messageId: v.optional(v.id('messages')),
     teamId: v.optional(v.id('teams')),
-<<<<<<< HEAD
     userId: v.string(), // Keep as string for compatibility with existing functions
-=======
     userId: v.string(),
->>>>>>> bacfebb3
     model: v.string(),
     inputTokens: v.number(),
     outputTokens: v.number(),
